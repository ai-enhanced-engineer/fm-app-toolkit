--- conflicted
+++ resolved
@@ -118,11 +118,7 @@
         ("WARNING", "stderr", "warning", "stderr"),
     ],
 )
-<<<<<<< HEAD
-def test__logging_configuration__combinations(
-=======
 def test_logging_configuration_combinations(
->>>>>>> 337106ed
     caplog: LogCaptureFixture,
     monkeypatch: MonkeyPatch,
     level: str,
